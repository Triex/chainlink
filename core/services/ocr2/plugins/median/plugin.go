--- conflicted
+++ resolved
@@ -33,15 +33,9 @@
 var _ plugins.OraclePlugin = &Median{}
 
 // NewMedian parses the arguments and returns a new Median struct.
-<<<<<<< HEAD
 func NewMedian(jb job.Job, ocr2Provider types.OCR2ProviderCtx, pipelineRunner pipeline.Runner, runResults chan pipeline.Run, lggr logger.Logger, ocrLogger commontypes.Logger) (*Median, error) {
-	var config PluginConfig
-	err := json.Unmarshal(jb.OCR2OracleSpec.PluginConfig.Bytes(), &config)
-=======
-func NewMedian(jb job.Job, ocr2Provider types.OCR2Provider, pipelineRunner pipeline.Runner, runResults chan pipeline.Run, lggr logger.Logger, ocrLogger commontypes.Logger) (*Median, error) {
 	var pluginConfig config.PluginConfig
 	err := json.Unmarshal(jb.OCR2OracleSpec.PluginConfig.Bytes(), &pluginConfig)
->>>>>>> 6d073d66
 	if err != nil {
 		return &Median{}, err
 	}
