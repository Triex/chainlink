package pg_test

import (
	"testing"
	"time"

	uuid "github.com/satori/go.uuid"
	"github.com/smartcontractkit/sqlx"
	"github.com/stretchr/testify/assert"
	"github.com/stretchr/testify/require"

	"github.com/smartcontractkit/chainlink/core/internal/cltest"
	"github.com/smartcontractkit/chainlink/core/internal/cltest/heavyweight"
	"github.com/smartcontractkit/chainlink/core/logger"
	"github.com/smartcontractkit/chainlink/core/services/pg"
)

func newLeaseLock(t *testing.T, db *sqlx.DB) pg.LeaseLock {
	return pg.NewLeaseLock(db, uuid.NewV4(), logger.TestLogger(t), 1*time.Second, 5*time.Second)
}

func Test_LeaseLock(t *testing.T) {
<<<<<<< HEAD
	cfg, db := heavyweight.FullTestDB(t, "leaselock", true, false)
=======
	t.Run("on migrated database", func(t *testing.T) {
		cfg, db := heavyweight.FullTestDB(t, "leaselock", true, false)
		duration := 15 * time.Second
		refresh := 100 * time.Millisecond
		cfg.Overrides.LeaseLockDuration = &duration
		cfg.Overrides.LeaseLockRefreshInterval = &refresh
>>>>>>> 632591e5

	t.Run("on migrated database", func(t *testing.T) {
		leaseLock1 := newLeaseLock(t, db)

		err := leaseLock1.TakeAndHold()
		require.NoError(t, err)

		var clientID uuid.UUID
		err = db.Get(&clientID, `SELECT client_id FROM lease_lock`)
		require.NoError(t, err)
		assert.Equal(t, leaseLock1.ClientID(), clientID)

		started2 := make(chan struct{})
		leaseLock2 := newLeaseLock(t, db)
		go func() {
			defer leaseLock2.Release()
			err := leaseLock2.TakeAndHold()
			require.NoError(t, err)
			close(started2)
		}()

		time.Sleep(2 * time.Second)

		leaseLock1.Release()

		select {
		case <-started2:
		case <-time.After(cltest.WaitTimeout(t)):
			t.Fatal("timed out waiting for leaseLock2 to start")
		}

		err = db.Get(&clientID, `SELECT client_id FROM lease_lock`)
		require.NoError(t, err)
		assert.Equal(t, leaseLock2.ClientID(), clientID)
	})

	t.Run("recovers and re-opens connection if it's closed externally", func(t *testing.T) {
		leaseLock := newLeaseLock(t, db)

		err := leaseLock.TakeAndHold()
		require.NoError(t, err)
		defer leaseLock.Release()

		conn := pg.GetConn(leaseLock)

		var prevExpiresAt time.Time

		err = conn.Close()
		require.NoError(t, err)

		err = db.Get(&prevExpiresAt, `SELECT expires_at FROM lease_lock`)
		require.NoError(t, err)

		time.Sleep(cfg.LeaseLockRefreshInterval() + 1*time.Second)

		var expiresAt time.Time

		err = db.Get(&expiresAt, `SELECT expires_at FROM lease_lock`)
		require.NoError(t, err)

		// The lease lock must have recovered and re-opened the connection if the second expires_at is later
		assert.Greater(t, expiresAt.Unix(), prevExpiresAt.Unix())
	})

	require.NoError(t, db.Close())

	t.Run("on virgin database", func(t *testing.T) {
		_, db := heavyweight.FullTestDB(t, "leaselock", false, false)

		leaseLock1 := newLeaseLock(t, db)

		err := leaseLock1.TakeAndHold()
		defer leaseLock1.Release()
		require.NoError(t, err)
	})
}<|MERGE_RESOLUTION|>--- conflicted
+++ resolved
@@ -20,16 +20,11 @@
 }
 
 func Test_LeaseLock(t *testing.T) {
-<<<<<<< HEAD
 	cfg, db := heavyweight.FullTestDB(t, "leaselock", true, false)
-=======
-	t.Run("on migrated database", func(t *testing.T) {
-		cfg, db := heavyweight.FullTestDB(t, "leaselock", true, false)
-		duration := 15 * time.Second
-		refresh := 100 * time.Millisecond
-		cfg.Overrides.LeaseLockDuration = &duration
-		cfg.Overrides.LeaseLockRefreshInterval = &refresh
->>>>>>> 632591e5
+	duration := 15 * time.Second
+	refresh := 100 * time.Millisecond
+	cfg.Overrides.LeaseLockDuration = &duration
+	cfg.Overrides.LeaseLockRefreshInterval = &refresh
 
 	t.Run("on migrated database", func(t *testing.T) {
 		leaseLock1 := newLeaseLock(t, db)
