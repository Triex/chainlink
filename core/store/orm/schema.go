--- conflicted
+++ resolved
@@ -38,21 +38,8 @@
 	DefaultMaxHTTPAttempts                    uint            `env:"MAX_HTTP_ATTEMPTS" default:"5"`
 	Dev                                       bool            `env:"CHAINLINK_DEV" default:"false"`
 	EnableExperimentalAdapters                bool            `env:"ENABLE_EXPERIMENTAL_ADAPTERS" default:"false"`
-<<<<<<< HEAD
-	FeatureCronV2                             bool            `env:"FEATURE_CRON_V2" default:"false"`
-	FeatureExternalInitiators                 bool            `env:"FEATURE_EXTERNAL_INITIATORS" default:"false"`
-	FeatureFluxMonitor                        bool            `env:"FEATURE_FLUX_MONITOR" default:"true"`
-	FeatureFluxMonitorV2                      bool            `env:"FEATURE_FLUX_MONITOR_V2" default:"false"`
-	FeatureOffchainReporting                  bool            `env:"FEATURE_OFFCHAIN_REPORTING" default:"false"`
-	GlobalLockRetryInterval                   models.Duration `env:"GLOBAL_LOCK_RETRY_INTERVAL" default:"1s"`
-	MaximumServiceDuration                    models.Duration `env:"MAXIMUM_SERVICE_DURATION" default:"8760h" `
-	MinimumServiceDuration                    models.Duration `env:"MINIMUM_SERVICE_DURATION" default:"0s" `
-	EthGasBumpThreshold                       uint64          `env:"ETH_GAS_BUMP_THRESHOLD"`
-	EthGasBumpWei                             big.Int         `env:"ETH_GAS_BUMP_WEI"`
-=======
 	EthBalanceMonitorBlockDelay               uint16          `env:"ETH_BALANCE_MONITOR_BLOCK_DELAY"`
 	EthFinalityDepth                          uint            `env:"ETH_FINALITY_DEPTH"`
->>>>>>> 8f04aa46
 	EthGasBumpPercent                         uint16          `env:"ETH_GAS_BUMP_PERCENT" default:"20"`
 	EthGasBumpThreshold                       uint64          `env:"ETH_GAS_BUMP_THRESHOLD"`
 	EthGasBumpTxDepth                         uint16          `env:"ETH_GAS_BUMP_TX_DEPTH" default:"10"`
@@ -74,6 +61,7 @@
 	ExplorerAccessKey                         string          `env:"EXPLORER_ACCESS_KEY"`
 	ExplorerSecret                            string          `env:"EXPLORER_SECRET"`
 	ExplorerURL                               *url.URL        `env:"EXPLORER_URL"`
+	FeatureCronV2                             bool            `env:"FEATURE_CRON_V2" default:"false"`
 	FeatureExternalInitiators                 bool            `env:"FEATURE_EXTERNAL_INITIATORS" default:"false"`
 	FeatureFluxMonitor                        bool            `env:"FEATURE_FLUX_MONITOR" default:"true"`
 	FeatureFluxMonitorV2                      bool            `env:"FEATURE_FLUX_MONITOR_V2" default:"false"`
